--- conflicted
+++ resolved
@@ -1,4 +1,3 @@
-<<<<<<< HEAD
 # TODO - HELIP:
 # 1. Once HELIP is validated by the group, take out all the comments that containt the word "HELIP" (except the ones in the config)
 # 2. To make sure HELIP is actually doing something, the HNML in the logs should be non-zero.
@@ -10,48 +9,31 @@
 
 # installing packages, use specific versions
 # TODO: Make sure HELIP requirements are well included here
-# !pip3 install torch==2.6.0 torchvision==0.21.0 open_clip_torch==2.32.0 wandb==0.19.10
+# !pip3 install torch==2.6.0 torchvision==0.21.0 open_clip_torch==2.32.0 wandb==0.19.10 scipy==1.15.3 segmentation-models-pytorch==0.5.0
 
 import logging
 import math
 import os
+import re
 from collections import OrderedDict
 from datetime import datetime
+from pathlib import Path
+from typing import Any, Callable, Optional, Tuple, Union
 
 import open_clip
-=======
-# !pip3 install torch==2.6.0 torchvision==0.21.0 open_clip_torch==2.32.0 wandb==0.19.10 scipy==1.15.3 segmentation-models-pytorch==0.5.0
-import os
-from collections import OrderedDict
-from pathlib import Path
-import re
-from typing import Any, Callable, Optional, Tuple, Union
->>>>>>> 004b66c9
+import PIL.Image
+import segmentation_models_pytorch as smp
 import torch
 import torch.nn.functional as F
 import torchvision
-<<<<<<< HEAD
 from torch.optim.swa_utils import AveragedModel, get_ema_multi_avg_fn
 from torch.utils.data import DataLoader
-=======
-import open_clip
 from torchvision.datasets import Flowers102
 from torchvision.datasets.utils import download_and_extract_archive
 from torchvision.transforms.functional import pil_to_tensor
->>>>>>> 004b66c9
 from tqdm import tqdm
 
 import wandb
-<<<<<<< HEAD
-=======
-import torch.nn.functional as F
-from torch.utils.data import DataLoader
-from torch.optim.swa_utils import AveragedModel, get_ema_multi_avg_fn
-import logging
-from datetime import datetime
-import PIL.Image
-import segmentation_models_pytorch as smp
->>>>>>> 004b66c9
 
 CFG = {
     "COCOOP": {
@@ -339,16 +321,6 @@
         f"Loading Flowers102 dataset from {data_dir} {'for segmentation training' if segmentation_training else ''}"
     )
 
-<<<<<<< HEAD
-    train = torchvision.datasets.Flowers102(
-        root=data_dir, split="train", download=True, transform=train_transform
-    )
-    val = torchvision.datasets.Flowers102(
-        root=data_dir, split="val", download=True, transform=test_transform
-    )
-    test = torchvision.datasets.Flowers102(
-        root=data_dir, split="test", download=True, transform=test_transform
-=======
     train = Flowers102WithSeqmentation(
         root=data_dir,
         split="train",
@@ -372,7 +344,6 @@
         transform=test_transform,
         mask_transform=mask_transform,
         segmentation_training=segmentation_training,
->>>>>>> 004b66c9
     )
 
     LOGGER.info(f"Dataset loaded: {len(train)} train, {len(val)} val, {len(test)} test")
@@ -1525,18 +1496,15 @@
 
 
 class CustomCLIP(torch.nn.Module):
-<<<<<<< HEAD
-    def __init__(self, classnames, clip_model, tokenizer):
-=======
-    def __init__(self, cfg, classnames, clip_model, tokenizer, segmentation_model, segmentation_transform):
->>>>>>> 004b66c9
+    def __init__(self, classnames, clip_model, tokenizer, segmentation_model, segmentation_transform):
         super().__init__()
         self.prompt_learner = PromptLearner(classnames, clip_model, tokenizer)
         self.tokenized_prompts = self.prompt_learner.tokenized_prompts
         self.image_encoder = clip_model.visual
         self.text_encoder = TextEncoder(clip_model)
         self.logit_scale = clip_model.logit_scale
-<<<<<<< HEAD
+        self.segmentation_model = segmentation_model
+        self.segmentation_tranforms = segmentation_transform
         # HELIP: Store the text features for later use
         self.text_features = None
 
@@ -1546,17 +1514,12 @@
         self.current_image_features = None
         self.classnames = classnames
         # End PromptSRC
-=======
-        self.segmentation_model = segmentation_model
-        self.segmentation_tranforms = segmentation_transform
->>>>>>> 004b66c9
 
     def forward(self, image, label=None):
         if self.segmentation_model:
             seg_input = self.segmentation_tranforms(image) if self.segmentation_tranforms else image
             mask = self.segmentation_model(seg_input)
             binary_mask = (mask > 0.5).int()
-            import pdb; pdb.set_trace()
             image = binary_mask * image
 
         tokenized_prompts = self.tokenized_prompts
@@ -1668,38 +1631,29 @@
     tokenizer = open_clip.get_tokenizer(CFG["COCOOP"]["base_model"]["name"])
     return model, preprocess, tokenizer
 
-
-<<<<<<< HEAD
-def create_custom_model():
+def create_segmentation_model():
+    model = smp.create_model(
+        arch=CFG["bg-masking"]["backbone"],
+        encoder_name=CFG["bg-masking"]["encoder"]["name"],
+        classes=1,
+        activation="sigmoid",
+        encoder_weights=CFG["bg-masking"]["encoder"]["weights"],
+    ).to(DEVICE)
+    params = smp.encoders.get_preprocessing_params(
+        encoder_name=CFG["bg-masking"]["encoder"]["name"], pretrained=CFG["bg-masking"]["encoder"]["weights"]
+    )
+    normalizer_transform = torchvision.transforms.Normalize(params["mean"], params["std"])
+    size_transform = torchvision.transforms.CenterCrop(CFG["bg-masking"]["training"]["image_size"])
+    return model, normalizer_transform, size_transform
+
+def create_custom_model(segmentation_model=None, segmentation_transform=None):
     base_model, preprocess, tokenizer = create_base_model()
-    model = CustomCLIP(CFG, CLASS_NAMES, base_model, tokenizer)
+    model = CustomCLIP(CLASS_NAMES, base_model, tokenizer, segmentation_model, segmentation_transform)
     return (
         model,
         preprocess,
         tokenizer,
     )  # adding tokenizer in line with "self.prompt_learner" definiton
-=======
-def create_segmentation_model(cfg):
-    model = smp.create_model(
-        arch=cfg["backbone"],
-        encoder_name=cfg["encoder"]["name"],
-        classes=1,
-        activation="sigmoid",
-        encoder_weights=cfg["encoder"]["weights"],
-    ).to(DEVICE)
-    params = smp.encoders.get_preprocessing_params(
-        encoder_name=cfg["encoder"]["name"], pretrained=cfg["encoder"]["weights"]
-    )
-    normalizer_transform = torchvision.transforms.Normalize(params["mean"], params["std"])
-    size_transform = torchvision.transforms.CenterCrop(cfg["training"]["image_size"])
-    return model, normalizer_transform, size_transform
-
-
-def create_custom_model(cfg, segmentation_model=None, segmentation_transform=None):
-    base_model, preprocess, tokenizer = create_base_model(cfg["base_model"])
-    model = CustomCLIP(cfg, CLASS_NAMES, base_model, tokenizer, segmentation_model, segmentation_transform)
-    return model, preprocess, tokenizer
->>>>>>> 004b66c9
 
 
 # Define optimizer and LR scheduler.
@@ -1743,7 +1697,78 @@
     return optimizer, scheduler
 
 
-<<<<<<< HEAD
+def fine_tune_segmenter(data_loader, val_data_loader, segmentation_model):
+    LOGGER.info("Fine tuning segmenter!")
+    epochs = CFG["bg-masking"]["training"]["epochs"]
+    loss_fn = smp.losses.DiceLoss(mode=smp.losses.constants.BINARY_MODE)
+    optimizer = torch.optim.Adam(segmentation_model.parameters())
+    segmentation_model.train()
+    for epoch in range(epochs):
+        progress_bar = tqdm(data_loader, desc=f"Segmentation train Epoch {epoch}")
+        total_loss = 0
+        for batch, (img, mask) in enumerate(progress_bar):
+            optimizer.zero_grad()
+            img = img.to(DEVICE)
+            mask = mask.to(DEVICE)
+            output = segmentation_model(img)
+            loss = loss_fn(output, mask)
+            loss.backward()
+            optimizer.step()
+            total_loss += loss.item()
+
+            progress_bar.set_postfix(
+                {
+                    "seg_loss": f"{loss.item():.4f}",
+                    "seg_avg_loss": f"{total_loss / (batch + 1):.4f}",
+                }
+            )
+
+            WANDB.log(
+                {
+                    "seg_train_loss": loss.item(),
+                    "seg_train_avg_loss": total_loss / (batch + 1),
+                }
+            )
+        avg_loss = total_loss / len(data_loader)
+        LOGGER.info(f"Segmentation epoch {epoch} - Segmentation training Loss: {avg_loss:.4f}")
+
+    LOGGER.info("Finished finetuning segmentation model, freezing all parameters")
+    for p in segmentation_model.parameters():
+        p.requires_grad = False
+
+    LOGGER.info("Testing segmentation model")
+    segmentation_model.eval()
+    test_loss = 0
+    for img, mask in val_data_loader:
+        img = img.to(DEVICE)
+        mask = mask.to(DEVICE)
+        pred = segmentation_model(img)
+        test_loss += loss_fn(pred, mask).item()
+    test_loss /= len(val_data_loader)
+    LOGGER.info(f"Segmentation model avarage test loss: {test_loss:.4f}")
+
+
+def setup_segmentation_module():
+    if CFG["bg-masking"]["enabled"]:
+        segmentation_model, normalizer_transform, size_transform = create_segmentation_model()
+        segmentation_transform = torchvision.transforms.Compose([torchvision.transforms.ToTensor(), size_transform, normalizer_transform])
+        seg_train_set, seg_val_set, _ = get_data(
+            train_transform=segmentation_transform,
+            test_transform=segmentation_transform,
+            mask_transform=size_transform,
+            segmentation_training=True,
+        )
+        base_classes, _ = base_novel_categories(seg_train_set)
+        seg_train_base, _ = split_data(seg_train_set, base_classes)
+        seg_val_base, _ = split_data(seg_val_set, base_classes)
+        seg_train_loader = DataLoader(seg_train_base, batch_size=CFG["bg-masking"]["training"]["batch_size"], shuffle=True)
+        seg_val_loader = DataLoader(seg_val_base, batch_size=CFG["bg-masking"]["training"]["batch_size"], shuffle=False)
+        fine_tune_segmenter(seg_train_loader, seg_val_loader, segmentation_model)
+    else:
+        segmentation_model = None
+        normalizer_transform = None
+    return segmentation_model, normalizer_transform
+
 # DataLoaders for training and evaluation + test_base, and test_novel
 def create_data_loaders(
     train_dataset,
@@ -1762,84 +1787,6 @@
         pin_memory=pin_memory,
         drop_last=True,
     )
-=======
-def fine_tune_segmenter(cfg, data_loader, val_data_loader, segmentation_model):
-    LOGGER.info("Fine tuning segmenter!")
-    epochs = cfg["training"]["epochs"]
-    loss_fn = smp.losses.DiceLoss(mode=smp.losses.constants.BINARY_MODE)
-    optimizer = torch.optim.Adam(segmentation_model.parameters())
-    segmentation_model.train()
-    for epoch in range(epochs):
-        progress_bar = tqdm(data_loader, desc=f"Segmentation train Epoch {epoch}")
-        total_loss = 0
-        for batch, (img, mask) in enumerate(progress_bar):
-            optimizer.zero_grad()
-            img = img.to(DEVICE)
-            mask = mask.to(DEVICE)
-            output = segmentation_model(img)
-            loss = loss_fn(output, mask)
-            loss.backward()
-            optimizer.step()
-            total_loss += loss.item()
-
-            progress_bar.set_postfix(
-                {
-                    "seg_loss": f"{loss.item():.4f}",
-                    "seg_avg_loss": f"{total_loss / (batch + 1):.4f}",
-                }
-            )
-
-            WANDB.log(
-                {
-                    "seg_train_loss": loss.item(),
-                    "seg_train_avg_loss": total_loss / (batch + 1),
-                }
-            )
-        avg_loss = total_loss / len(data_loader)
-        LOGGER.info(f"Segmentation epoch {epoch} - Segmentation training Loss: {avg_loss:.4f}")
-
-    LOGGER.info("Finished finetuning segmentation model, freezing all parameters")
-    for p in segmentation_model.parameters():
-        p.requires_grad = False
-
-    LOGGER.info("Testing segmentation model")
-    segmentation_model.eval()
-    test_loss = 0
-    for img, mask in val_data_loader:
-        img = img.to(DEVICE)
-        mask = mask.to(DEVICE)
-        pred = segmentation_model(img)
-        test_loss += loss_fn(pred, mask).item()
-    test_loss /= len(val_data_loader)
-    LOGGER.info(f"Segmentation model avarage test loss: {test_loss:.4f}")
-
-
-def setup_segmentation_module(cfg):
-    if cfg["enabled"]:
-        segmentation_model, normalizer_transform, size_transform = create_segmentation_model(cfg)
-        segmentation_transform = torchvision.transforms.Compose([torchvision.transforms.ToTensor(), size_transform, normalizer_transform])
-        seg_train_set, seg_val_set, _ = get_data(
-            train_transform=segmentation_transform,
-            test_transform=segmentation_transform,
-            mask_transform=size_transform,
-            segmentation_training=True,
-        )
-        base_classes, _ = base_novel_categories(seg_train_set)
-        seg_train_base, _ = split_data(seg_train_set, base_classes)
-        seg_val_base, _ = split_data(seg_val_set, base_classes)
-        seg_train_loader = DataLoader(seg_train_base, batch_size=cfg["training"]["batch_size"], shuffle=True)
-        seg_val_loader = DataLoader(seg_val_base, batch_size=cfg["training"]["batch_size"], shuffle=False)
-        fine_tune_segmenter(cfg, seg_train_loader, seg_val_loader, segmentation_model)
-    else:
-        segmentation_model = None
-        normalizer_transform = None
-    return segmentation_model, normalizer_transform
-
-
-def train_loop(dataloader, model, avg_model, optimizer, epoch, scheduler=None):
-    model.train()
-    total_loss = 0
->>>>>>> 004b66c9
 
     val_loader = DataLoader(
         val_dataset,
@@ -1926,6 +1873,8 @@
 
 
 def train_cocoop():
+    segmentation_model, segmentation_transform = setup_segmentation_module()
+
     # Check if HELIP is enabled
     helip_enabled = CFG.get("helip", {}).get("enabled", False)
 
@@ -1951,7 +1900,7 @@
 
     LOGGER.info("Creating models...")
     base_model, base_preprocess, tokenizer = create_base_model()
-    custom_model, _, _ = create_custom_model()
+    custom_model, _, _ = create_custom_model(segmentation_model, segmentation_transform)
     custom_model = custom_model.to(DEVICE)
 
     avg_model = None
@@ -1969,26 +1918,8 @@
         LOGGER.info("Base model loaded for PromptSRC mutual agreement")
     # End PromptSRC
 
-<<<<<<< HEAD
-    custom_model, _, _ = create_custom_model()
+    custom_model, _, _ = create_custom_model(segmentation_model, segmentation_transform)
     custom_model = custom_model.to(DEVICE)
-=======
-def main():
-    torch.manual_seed(42)
-    if torch.cuda.is_available():
-        torch.cuda.manual_seed_all(42)
-
-    segmentation_model, segmentation_transform = setup_segmentation_module(CFG["bg-masking"])
-
-    custom_model, custom_preprocess, custom_tokenizer = create_custom_model(
-        CFG["COCOOP"], segmentation_model, segmentation_transform
-    )
-    avg_model = (
-        AveragedModel(custom_model, multi_avg_fn=get_ema_multi_avg_fn(CFG["validation"]["ema"]["decay"]))
-        if CFG["validation"]["ema"]["enabled"]
-        else None
-    )
->>>>>>> 004b66c9
 
     # Create data augmentation for training
     train_transform = torchvision.transforms.Compose(
@@ -2045,7 +1976,6 @@
     else:
         LOGGER.info("HELIP is disabled, using standard training")
 
-<<<<<<< HEAD
     # Extract PromptSRC parameters if enabled
     if promptsrc_enabled:
         LOGGER.info("PromptSRC is enabled for training")
@@ -2060,15 +1990,6 @@
             f"PromptSRC parameters: lambda_ma={lambda_ma}, lambda_td={lambda_td}, temperature={temperature}"
         )
     # End PromptSRC
-=======
-    LOGGER.info("Starting CoCoOp training...")
-    if CFG["training"]["resume_id"]:
-        start_epoch, best_acc = load_checkpoint(custom_model, avg_model, optimizer, scheduler)
-        start_epoch += 1  # Start from the next epoch
-    else:
-        start_epoch = 0
-        best_acc = 0.0
->>>>>>> 004b66c9
 
     # Training setup
     start_epoch = 0
@@ -2297,7 +2218,7 @@
 
         # Run training with HELIP configured via config
         LOGGER.info("Starting training...")
-        best_base_acc, best_novel_acc, best_hm = train_cocoop(CFG)
+        best_base_acc, best_novel_acc, best_hm = train_cocoop()
 
         # Final comparison
         LOGGER.info("==== Improvement Summary ====")
