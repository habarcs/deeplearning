--- conflicted
+++ resolved
@@ -1651,7 +1651,6 @@
     size_transform = torchvision.transforms.CenterCrop(CFG["bg-masking"]["training"]["image_size"])
     return model, normalizer_transform, size_transform
 
-<<<<<<< HEAD
 def create_custom_model(segmentation_model=None, segmentation_transform=None):
     base_model, preprocess, tokenizer = create_base_model()
     model = CustomCLIP(CLASS_NAMES, base_model, tokenizer, segmentation_model, segmentation_transform)
@@ -1660,11 +1659,6 @@
         preprocess,
         tokenizer,
     )  # adding tokenizer in line with "self.prompt_learner" definiton
-=======
-def create_custom_model(device):
-    base_model, preprocess, tokenizer = create_base_model(device)
-    model = CustomCLIP(CFG, CLASS_NAMES, base_model, tokenizer, device)
-    return model, preprocess, tokenizer #adding tokenizer in line with "self.prompt_learner" definiton
 
 
 def image_augmentation(mode="rotate_illumination", base_preprocess=None):
@@ -1695,38 +1689,6 @@
         ])
     else:
         raise ValueError(f"Unknown augmentation mode: {mode}")
-
-"""## Initialize model"""
-
-device = torch.accelerator.current_accelerator().type if torch.accelerator.is_available() else "cpu"
-print(f"Using {device} device")
-
-base_model, base_preprocess, base_tokenizer = create_base_model(device)
-custom_model, custom_preprocess, custom_tokenizer = create_custom_model(device)
-print(base_model)
-
-"""# Load and prepare data
-
-"""
-
-# Data augmentation for training 
-# 
-train_transform = image_augmentation(mode=CFG["training"]["augmentation_mode"], base_preprocess=base_preprocess)
-
-# get the three datasets
-train_set, val_set, test_set = get_data(
-    train_transform=train_transform,  # Apply augmentations to training set
-    test_transform=base_preprocess    # Only basic preprocessing for val/test
-)
-
-# split classes into base and novel
-base_classes, novel_classes = base_novel_categories(train_set)
-
-# split the three datasets
-train_base, _ = split_data(train_set, base_classes)
-val_base, _ = split_data(val_set, base_classes)
-test_base, test_novel = split_data(test_set, base_classes)
->>>>>>> 078d1781
 
 
 # Define optimizer and LR scheduler.
@@ -2238,30 +2200,14 @@
 def main():
     try:
         # Initial zero-shot evaluation with the base model
-<<<<<<< HEAD
         base_model, base_preprocess, base_tokenizer = create_base_model()
 
-        train_transform = torchvision.transforms.Compose(
-            [
-                torchvision.transforms.RandomResizedCrop(size=224, scale=(0.7, 1.0)),
-                torchvision.transforms.RandomHorizontalFlip(),
-                torchvision.transforms.ColorJitter(
-                    brightness=0.4, contrast=0.4, saturation=0.4
-                ),
-                base_preprocess,
-            ]
-        )
-
-=======
-        base_model, base_preprocess, base_tokenizer = create_base_model(device)
-        
         augmentation_mode = CFG.get("augmentation_mode", "rotate_illumination")  # Default fallback
         train_transform = train_transform(
             mode=augmentation_mode, 
             base_preprocess=base_preprocess
         )
-        
->>>>>>> 078d1781
+
         train_set, val_set, test_set = get_data(
             data_dir=CFG["data"]["data_dir"],
             train_transform=train_transform,
